--- conflicted
+++ resolved
@@ -54,11 +54,8 @@
 pub use sp_runtime::BuildStorage;
 pub use sp_runtime::{Perbill, Permill};
 
-<<<<<<< HEAD
 mod bridge_config;
-=======
 mod xcm_config;
->>>>>>> e8de2054
 
 /// An index to a block.
 pub type BlockNumber = u32;
