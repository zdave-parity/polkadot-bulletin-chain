--- conflicted
+++ resolved
@@ -53,7 +53,6 @@
 pallet-transaction-storage = { version = "4.0.0-dev", default-features = false, path = "../pallets/transaction-storage" }
 pallet-validator-set = { version = "1.0.0", default-features = false, path = "../pallets/validator-set" }
 
-<<<<<<< HEAD
 # Bridge dependencies
 bp-bridge-hub-polkadot = { version = "0.1.0", default-features = false, path = "../bridges/primitives/chain-bridge-hub-polkadot" }
 bp-header-chain = { version = "0.1.0", default-features = false, path = "../bridges/primitives/header-chain" }
@@ -70,12 +69,8 @@
 
 # XCM dependencies
 xcm = { version = "1.0.0", default-features = false, git = "https://github.com/paritytech/polkadot.git", branch = "release-v1.0.0" }
-=======
-# XCM dependencies
-xcm = { git = "https://github.com/paritytech/polkadot.git", default-features = false, branch = "release-v1.0.0" }
-xcm-builder = { git = "https://github.com/paritytech/polkadot.git", default-features = false, branch = "release-v1.0.0" }
-xcm-executor = { git = "https://github.com/paritytech/polkadot.git", default-features = false, branch = "release-v1.0.0" }
->>>>>>> e8de2054
+xcm-builder = { version = "1.0.0", default-features = false, git = "https://github.com/paritytech/polkadot.git", branch = "release-v1.0.0" }
+xcm-executor = { version = "1.0.0", default-features = false, git = "https://github.com/paritytech/polkadot.git", branch = "release-v1.0.0" }
 
 [build-dependencies]
 substrate-wasm-builder = { version = "5.0.0-dev", git = "https://github.com/paritytech/substrate.git", optional = true, branch = "polkadot-v1.0.0" }
@@ -129,7 +124,6 @@
 	"pallet-transaction-storage/std",
 	"pallet-validator-set/std",
 
-<<<<<<< HEAD
 	"bp-bridge-hub-polkadot/std",
 	"bp-header-chain/std",
 	"bp-messages/std",
@@ -144,11 +138,8 @@
 	"pallet-bridge-messages/std",
 
 	"xcm/std",
-=======
-	"xcm/std",
 	"xcm-builder/std",
 	"xcm-executor/std",
->>>>>>> e8de2054
 
 	"substrate-wasm-builder",
 ]
